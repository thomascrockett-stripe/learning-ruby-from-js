#Basic Primitive Types and Reading/Writing to Screen

**Disclaimer**: This doesn't go through every single primitive type and explain what it is. It just explains the differences between how it is implemented and used in JS vs Ruby.

##Comments

Single line comments in Ruby are defined via:

```ruby
# This is a comment
```

Multiline comments are enclosed via ```=begin``` and ```=end```

```ruby
=begin
Hello World
This is a multiline
comment
=end
```

##Semicolons

Semicolons are not necessary and not recommended to be used unless you have multiple statements of code onto one line.

```ruby
#bad use of semicolons!
puts 'hello world';
puts 'goodbye cruel world';
```

```ruby
#good use of semicolons
puts 'hello world'; puts 'goodbye cruel world';
```

##Reading and Writing to the Screen/Console

###Print vs puts
In JavaScript, to print something to the console, you can use the ```Console``` object via ```console.log``` but in Ruby, it is differentiated to two different functions: ```puts``` and ```print```

The differences are **exactly the same as** Java's ```System.out.println``` and ```System.out.print``` respectively in that:

```ruby
puts 'Hello'  # prints and adds a newline at the end (Similar to Java's System.out.println())
print 'Hello' # prints but no newline is added (Similar to Java's System.out.print())

=begin
The following yields:
Hello
Hello
=end
puts 'Hello'
puts 'Hello'

=begin
The following yields:
HelloHello
=end
print 'Hello'
puts 'Hello' 
```

###Referencing Variables in Puts/Print

To reference variables already defined, use the ```#{variable_name}```. For example:

```ruby
name = 'Gautham'
puts 'Hello #{name}'
```

###Getting User Input from console
In Ruby, to read input from the user, its with the ```gets``` keyword (puts for output, gets for input).

There is one caveat to the ```gets``` keyword and that it returns the User's input WITH a newline character.

```ruby
puts "Hello. What is your name?"
name = gets       # If you entered 'Jake', then name='Jake\n'
```

####Removing the newline character from ```gets```
To remove the newline character added from ```gets```, use the ```chomp``` function.

```ruby
name = gets.chomp  # With chomp, it strips the '\n' and so name='Jake'
```


##Hashes (i.e JS-y objects)

Objects in JavaScript are called hashes in Ruby. 

###Traditional/JS-y way to define it:

In JS and Ruby, an empty hash can be defined like so:

```javascript
stuff = {}
```

JS and Ruby both can use ```:``` to seperate key value pairs in hashes like so:

```ruby
#the same in both JS and Ruby
a = { status: 'zombie', name:'Katie', id: 5 }
```
<<<<<<< HEAD

**Every key in a hash is a [symbol](#symbols) and can be accessed as such:**
=======
>>>>>>> e0c73b96

```
a[:status] #Same as a['status']
``` 

####Alternate notation for key value seperators using the hashrocket: ```=>```

Instead of using ```:``` to seperate key value pairs, In Ruby, one can also use ```=>``` instead.


```ruby
stuff = {
	'name' => 'Bilbo Baggins',
	'survives' => true
}
```
Equivalent JS:

```javascript
stuff = {
	name: 'Bilbo Baggins',
	survives: true
};
```

####Ommitting the ```{}```

When passing a hash to a function, if the hash is the last parameter, the ```{}``` can be ommitted. 

So if there is a method ```foo``` that takes in 1 hash as a parameter:

```
foo({ 'status' => 'zombie' }) # This...
foo('status' => 'zombie')     # is the same as this
```

###via Hash.new:

Hash.new takes in an optional parameter for the default value. If set, anytime a non-existent key is accessed or an operation is done on a key that has no value, this default value is returned instead.

```ruby
x = Hash.new        #Creating a blank hash with the default value as nil
stuff = Hash.new(0) #Creating a new object and setting the default value to 0. 
stuff[a] = 3; # => 3

puts stuff[a] # prints out "3"
puts stuff[b] # prints out "0"
```

##Strings

Strings works pretty much the same way in JS as it does in Ruby with a few nice enhancements. 

###String Interpolation
Aside from standard string concatenation, Ruby allows something called String interpolation. This allows you to refer to variables from inside a string using the ```#{<variable_name>}``` syntax:

```ruby
name = 'Batman'
puts "#{name}" # => Batman
```

You can even execute functions from inside the ```#{}```

```ruby
puts "#{name.upcase}" # => BATMAN
```

###String Interpolation and Single Quotes
String interpolation is not possible with single quotes. If single quotes are specified, Ruby will take the input **literally**. 

**You MUST use double quotes for string interpolation to be done**

```ruby
name = 'Batman'
puts 'I am #{name}' # => 'I am #{name}'
puts "I am #{name}" # => 'I am Batman'
```

##Arrays

Arrays work the same as in JS with one or two small tweaks.

In Ruby, there is an alias for the push function using the ```<<``` operator. It can be used like so:

```ruby
[3,2] << 5    # => [3,2,5]
[3,2].push(5) # same as above statement and the JS-y way to do it but NOT conventional
```


##Comparing/Converting/Checking different objects

###Comparing two different objects

###```==``` operator
The JS ```===``` is the same as ```==``` in that it checks **both** the type and the **value** **BUT does not care if they are in two different locations in memory (unlike Java's ==)**.

###```===``` operator

This is the same as ```==``` except it can be overriden by objects for their own custom equals logic. It would be the equivalent to overriding the equals function in Java.

###Combined Comparison Operator

Aside from the usual ```==```, ```>=```, ```<=```, ```!=```, Ruby has another comparison operator called the **Combined Comparison Operator** designated by ```<=>```. 

This returns,

* 0 if the two objects are equal
* 1 if the 1st object is greater
* -1 if the 2nd object is greater

In this regard, you can think of the combined comparison operator as a glorified shorthand for the ```compareTo``` function in JS and Java

```ruby
'Hello' <=> 'Hello' # => 0
3 <=> 2             # => 1
3 <=> 9				 # => -1 
```

###```equal?``` function

To check to make sure that the two objects point to the same point in memory, you need to use the ```equal?```

**See this [StackOverflow answer on == vs === vs equal? vs eql?](http://stackoverflow.com/a/7157051)**


###Checking Types 
To check the type of an object, use ```is_a?``` function

```ruby
greeting = 'Hello'
greeting.is_a? Integer # Checking if greeting is an Integer. => false
greeting.is_a? String  # Checking if greeting is a String. => true
```

###Converting

####To a string
Converting to a String involves using the ```to_s``` function

```ruby
3.to_s # => "3"
```

####To an integer
Involves using the ```to_i``` function

```ruby
'Hello'.to_i # => 0
```

####To a proc
Involves using the ```to_proc``` function

Procs are covered [here](functions.md#blocks-procs-and-lambdas).


##Symbols<a name="symbols"></a>
**Symbols are a special object that contains names and strings inside the Ruby Interpreter.**

There is no standard JS equivalent to Symbols. The closest Java equivalent to this would probably interned Strings. This is because symbols are defined as static things which are used once and are immutable. Referencing them again will refer to the same copy in memory. 

Symbols can only be values set to other objects.

They are defined via ":". Here are some examples:

```ruby
:hello 
:'Hello World'                    # If you want to use symbol names with spaces
:"Hello World"                    # Ruby doesn't care whether you use single or double quotes like JS
:'Hello World'.to_s               # => 'Hello World'
books['some-book'] = :hello       # Sets the object's value at that key to the symbol ':hello'
books['some-other-book'] = :hello # Refers to the SAME object as books['some-book']
```

**WARNING: *For Ruby versions < 2.2*, SYMBOLS TAKE UP MEMORY AND CANNOT BE GARBAGE COLLECTED. YOU CAN CAUSE DoS PROBLEMS IF YOU AREN'T CAREFUL**


##Decrementing and Incrementing

Unlike JS, Ruby has no preincrement ```++i```, postincrement ```i++```, predecrement ```--i``` and postdecrement ```i--``` for the same reasons as python:

* Makes implementation simpler
* ++ and -- are NOT reserved operator in Ruby.
* C's increment/decrement operators are in fact hidden assignment. They affect variables, not objects. You cannot accomplish assignment via method. 

So instead, Ruby uses +=/-= operator

```ruby
i++     # throws an error in Ruby
i += 1  # Right way
```<|MERGE_RESOLUTION|>--- conflicted
+++ resolved
@@ -107,11 +107,8 @@
 #the same in both JS and Ruby
 a = { status: 'zombie', name:'Katie', id: 5 }
 ```
-<<<<<<< HEAD
 
 **Every key in a hash is a [symbol](#symbols) and can be accessed as such:**
-=======
->>>>>>> e0c73b96
 
 ```
 a[:status] #Same as a['status']
